/*
    Table Type Graphs in Dashboards
    ----------------------------------------------------------------------------
*/

.table-graph-container {
  position: absolute;
  width: calc(100% - 32px);
  height: calc(100% - 16px);
  top: 8px;
  left: 16px;
  border: 2px solid $g5-pepper;
  border-radius: 3px;
  overflow: hidden;
}

.table-graph-cell {
  line-height: 28px; // Cell height - 2x border width
  padding: 0 6px;
  font-size: 13px;
  color: $g12-forge;
  border: 1px solid $g5-pepper;
  overflow: hidden;
  white-space: nowrap;
  text-overflow: ellipsis;

  // Highlight
  &:after {
    content: '';
    position: absolute;
    top: 0;
    left: 0;
    width: 100%;
    height: 100%;
    z-index: 5;
    background-color: rgba(255,255,255,0.2);
    visibility: hidden;
    box-sizing: border-box;
  }

  &__numerical {
    font-family: $code-font;
  }
  &__fixed-row,
  &__fixed-column {
    font-weight: 700;
    color: $g14-chromium;
    background-color: $g4-onyx;
  }
  &__fixed-row {
    border-top: 0;
  }
  &__fixed-column {
    border-left: 0;
  }
  &__fixed-corner {
    border-top: 0;
    border-left: 0;
    color: $g18-cloud;
    background-color: $g5-pepper;
  }
<<<<<<< HEAD
  &__highlight-row:after,
  &__highlight-column:after {
    visibility: visible;
=======
  &__last-row {
    border-bottom: 0;
  }
  &__last-column {
    border-right: 0;
  }
  &__highlight {
    background-color: $g6-smoke;
    color: $g16-pearl;
  }
  &__isFieldName:hover {
    cursor: pointer;
  }
  &__isFieldName:before {
    font-family: 'icomoon';
    content: "\e902";
    font-size: 17px;
  }
  &__isSortedUp {
  }
  &__isSortedDown {
  }
  &__highlight:not(.table-graph-cell__fixed-row):not(.table-graph-cell__fixed-column):not(.table-graph-cell__fixed-corner) {
    color: $g14-chromium;
    background-color: $g6-smoke;
>>>>>>> 5a40bdcb
  }
  &__highlight-row.table-graph-cell__highlight-column {
    border-color: $g20-white;
    &:after {visibility: hidden;}
  }
}

.ReactVirtualized__Grid {
  &:focus {
    outline: none;
  }
  &::-webkit-scrollbar {
    width: 0px;
    height: 0px;
  }
  &.table-graph--scroll-window {
    &::-webkit-scrollbar {
      width: 10px;
      height: 10px;

      &-button {
        background-color: $g5-pepper;
      }
      &-track {
        background-color: $g5-pepper;
      }
      &-track-piece {
        background-color: $g5-pepper;
        border: 2px solid $g5-pepper;
        border-radius: 5px;
      }
      &-thumb {
        background-color: $g11-sidewalk;
        border: 2px solid $g5-pepper;
        border-radius: 5px;
      }
      &-corner {
        background-color: $g5-pepper;
      }
    }
    &::-webkit-resizer {
      background-color: $g5-pepper;
    }
  }
}<|MERGE_RESOLUTION|>--- conflicted
+++ resolved
@@ -59,20 +59,13 @@
     color: $g18-cloud;
     background-color: $g5-pepper;
   }
-<<<<<<< HEAD
   &__highlight-row:after,
   &__highlight-column:after {
     visibility: visible;
-=======
-  &__last-row {
-    border-bottom: 0;
   }
-  &__last-column {
-    border-right: 0;
-  }
-  &__highlight {
-    background-color: $g6-smoke;
-    color: $g16-pearl;
+  &__highlight-row.table-graph-cell__highlight-column {
+    border-color: $g20-white;
+    &:after {visibility: hidden;}
   }
   &__isFieldName:hover {
     cursor: pointer;
@@ -85,15 +78,6 @@
   &__isSortedUp {
   }
   &__isSortedDown {
-  }
-  &__highlight:not(.table-graph-cell__fixed-row):not(.table-graph-cell__fixed-column):not(.table-graph-cell__fixed-corner) {
-    color: $g14-chromium;
-    background-color: $g6-smoke;
->>>>>>> 5a40bdcb
-  }
-  &__highlight-row.table-graph-cell__highlight-column {
-    border-color: $g20-white;
-    &:after {visibility: hidden;}
   }
 }
 
